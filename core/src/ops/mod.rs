//! Ops
use std::fmt;

use downcast_rs::Downcast;

use objekt;

#[macro_use]
pub mod macros;
#[macro_use]
pub mod binary;

pub mod array;
pub mod cast;
pub mod cnn;
pub mod downsample;
pub mod dummy;
pub mod identity;
pub mod konst;
pub mod logic;
pub mod math;
pub mod nn;
pub mod scan;
pub mod source;
pub mod unimpl;

<<<<<<< HEAD
pub use source::Source;
=======
#[macro_use]
pub mod binary;

>>>>>>> 0024640a
pub use downsample::Downsample;
pub use source::{ Source, TypedSource };

pub fn check_input_arity(inputs: &[TensorProxy], expected: usize) -> TractResult<()> {
    if inputs.len() != expected {
        bail!("Wrong input number. Rules expect {}, node has {}.", expected, inputs.len())
    } else {
        Ok(())
    }
}

pub fn check_output_arity(outputs: &[TensorProxy], expected: usize) -> TractResult<()> {
    if outputs.len() != expected {
        bail!("Wrong output number. Rules expect {}, node has {}.", expected, outputs.len())
    } else {
        Ok(())
    }
}

/// Level of precision to be expected in implementations comparisons.
#[derive(Debug, Clone, Copy, PartialEq, Eq, Hash)]
pub enum Validation {
    /// Output is random
    Random,
    /// Implementation may induce rounding errors
    Rounding,
    /// Implementation must be accurate
    Accurate,
}

/// Translation invariance property.
#[derive(Debug, Clone, Copy, PartialEq, Eq, Hash)]
pub struct TranslationInvariant {
    pub axis: usize,
    pub period: usize,
}

#[derive(Debug, Clone, Copy, PartialEq, Eq, Hash)]
pub enum Cost {
    FMA(DatumType),
}

use crate::internal::*;

pub trait OpState: fmt::Debug + Send + objekt::Clone {
    fn eval(
        &mut self,
        session: &mut SessionState,
        op: &dyn Op,
        inputs: TVec<Arc<Tensor>>,
    ) -> TractResult<TVec<Arc<Tensor>>>;
}

pub trait StatelessOp: Op {
    fn eval(&self, inputs: TVec<Arc<Tensor>>) -> TractResult<TVec<Arc<Tensor>>>;
}

pub trait StatefullOp {
    fn state(
        &self,
        _session: &mut SessionState,
        node_id: usize,
    ) -> TractResult<Option<Box<dyn OpState>>>;
    fn as_stateless(&self) -> Option<&dyn StatelessOp> {
        None
    }
}

impl<O: StatelessOp + Clone> StatefullOp for O {
    fn state(
        &self,
        _session: &mut SessionState,
        _node_id: usize,
    ) -> TractResult<Option<Box<dyn OpState>>> {
        Ok(None)
    }

    fn as_stateless(&self) -> Option<&dyn StatelessOp> {
        Some(self)
    }
}

pub trait Translate<TI1, O1, TI2, O2, Ctx>
where
    TI1: TensorInfo + Clone + 'static,
    TI2: TensorInfo + Clone + 'static,
    O1: fmt::Display + fmt::Debug + AsRef<dyn Op> + AsMut<dyn Op> + Clone + 'static,
    O2: fmt::Display + fmt::Debug + AsRef<dyn Op> + AsMut<dyn Op> + Clone + 'static,
{
    fn translate(
        &self,
        source: &ModelImpl<TI1, O1>,
        node: &BaseNode<TI1, O1>,
        target: &mut ModelImpl<TI2, O2>,
        mapping: &HashMap<OutletId, OutletId>,
        ctx: &Ctx,
    ) -> TractResult<TVec<OutletId>>;
}

/// A base operation
pub trait Op: fmt::Debug + objekt::Clone + Send + Sync + 'static + Downcast + StatefullOp {
    fn name(&self) -> Cow<str>;

    /// Early pass on inference model, after analyse, but before translation to
    /// typed network. Meant to deal with some framework idiosyncrasies that
    /// manifest with temporaries nodes that can run some form of inference but
    /// require refactoring the network before it can be evaluated.
    ///
    /// Called after succesful analyse, but before translating to typed model.
    fn incorporate(
        &self,
        _model: &InferenceModel,
        _node: &InferenceNode,
    ) -> TractResult<Option<InferenceModelPatch>> {
        Ok(None)
    }

    /// Declutter the op to the tract_core operator set as much as possible.
    fn declutter(
        &self,
        _model: &TypedModel,
        _node: &TypedNode,
    ) -> TractResult<Option<TypedModelPatch>> {
        Ok(None)
    }

    /// Translate the op into the most efficient form possible for execution.
    ///
    /// This transformation is supposed to be final, no more pass are expected
    /// to be run on the codegen networks.
    fn codegen(
        &self,
        _model: &TypedModel,
        _node: &TypedNode,
    ) -> TractResult<Option<TypedModelPatch>> {
        Ok(None)
    }

    /// Fuse op after codegen to deal with local optimisations.
    fn fuse(
        &self,
        _model: &TypedModel,
        _node: &TypedNode,
    ) -> TractResult<Option<TypedModelPatch>> {
        Ok(None)
    }

    /// Computes a cost hint of the operation.
    ///
    /// Each pair is a type of operation and a number per call on eval.
    fn cost(&self, _inputs: &[&TypedTensorInfo]) -> TractResult<TVec<(Cost, TDim)>> {
        Ok(tvec!())
    }

    /// Nested models, with label (for audit).
    fn nested_models(&self) -> Vec<(Cow<str>, &dyn Model)> {
        vec![]
    }

    /// The kind of accuracy check that should be performed on operation when
    /// testing them.
    fn validation(&self) -> Validation {
        Validation::Accurate
    }

    fn translation_invariants(
        &self,
        _model: &TypedModel,
        _node: &TypedNode,
    ) -> TractResult<Vec<TranslationInvariant>> {
        Ok(vec![])
    }

    /// Compare two ops.
    // Should this one be and Eq or PartialEq impl instead ?
    fn same_as(&self, _other: &dyn Op) -> bool {
        false
    }

    /// Short (one-line) strings giving hints on internal implementation or
    /// important configuration details to be displayed in dumps.
    fn info(&self) -> TractResult<Vec<String>> {
        Ok(vec![])
    }

    fn as_typed(&self) -> Option<&dyn TypedOp> {
        None
    }
}

pub trait TypedOp:
    Op + fmt::Debug + objekt::Clone + Send + Sync + 'static + Downcast + StatefullOp
{
    /// Reinterpret the TypedOp as an Op.
    fn as_op(&self) -> &dyn Op;

    /// Reinterpret the TypedOp as an Op, mutably.
    fn as_op_mut(&mut self) -> &mut dyn Op;

    /// Deduce output facts from input facts.
    fn output_facts(&self, inputs: &[&TypedTensorInfo]) -> TractResult<TVec<TypedTensorInfo>>;

    /// Translate an op in a normalized network (no constants) to a pulsing
    /// form, if possible.
    fn pulsify(
        &self,
        _source: &NormalizedModel,
        node: &NormalizedNode,
        _target: &mut PulsedModel,
        _mapping: &HashMap<OutletId, OutletId>,
        _pulse: usize,
    ) -> TractResult<TVec<OutletId>> {
        debug!("{:?}", node);
        bail!("Operator {} do not support pulsification", self.name())
    }
}

impl
    crate::ops::Translate<
        NormalizedTensorInfo,
        Box<dyn TypedOp>,
        crate::pulse::PulsedTensorFact,
        Box<dyn TypedOp>,
        usize,
    > for Box<dyn TypedOp>
{
    fn translate(
        &self,
        source: &NormalizedModel,
        node: &NormalizedNode,
        target: &mut PulsedModel,
        mapping: &HashMap<OutletId, OutletId>,
        ctx: &usize,
    ) -> TractResult<TVec<OutletId>> {
        self.pulsify(source, node, target, mapping, *ctx)
    }
}

/// An operation with tensor type inference
pub trait InferenceOp:
    Op + fmt::Debug + objekt::Clone + Send + Sync + 'static + Downcast + StatefullOp
{
    /// Infers properties about the input and output tensors.
    ///
    /// The `inputs` and `outputs` arguments correspond to properties about
    /// the input and output tensors that are already known.
    ///
    /// The default implementation will call the private infer_facts method,
    /// which is usually implemented using the InferenceRulesOp trait. It will
    /// also try to eval() the op if its a StatelessOp and if the inputs are
    /// fully determined.
    ///
    /// Returns Err in case of an unrecoverable error during the inference,
    /// and the refined properties about the inputs and outputs otherwise.
    fn infer(
        &mut self,
        inputs: TVec<&TensorFact>,
        outputs: TVec<&TensorFact>,
        observed: TVec<&TensorFact>,
    ) -> TractResult<(TVec<TensorFact>, TVec<TensorFact>, TVec<TensorFact>)> {
        let (infered_inputs, infered_outputs, observed) =
            self.infer_facts(inputs, outputs, observed)?;

        if let Some(stateless) = self.as_stateless() {
            if infered_inputs.iter().all(|i| i.value.is_concrete()) {
                let input_values = infered_inputs
                    .iter()
                    .map(|i| i.value.concretize().unwrap().clone().into())
                    .collect(); // checked
                let output_values = stateless
                    .eval(input_values)?
                    .into_iter()
                    .map(|t| t.into())
                    .collect::<TVec<_>>();
                return Ok((infered_inputs, output_values, observed));
            }
        }

        return Ok((infered_inputs, infered_outputs, observed));
    }

    /// Allow an op to specify a supplementary list of outlets facts that
    /// will trigger inference again.
    fn observe_outlets(
        &self,
        _model: &InferenceModel,
        _node: &InferenceNode,
    ) -> TractResult<Vec<OutletId>> {
        Ok(vec![])
    }

    /// Infer properties about inputs and output tensors. This method does not
    /// need to deal with the "trivial" stateless op with fully determined
    /// inputs cases.
    ///
    /// Most of the time, it is implemented using InferenceRulesOp.
    fn infer_facts(
        &mut self,
        inputs: TVec<&TensorFact>,
        outputs: TVec<&TensorFact>,
        observed: TVec<&TensorFact>,
    ) -> TractResult<(TVec<TensorFact>, TVec<TensorFact>, TVec<TensorFact>)>;

    /// Reinterpret the InferenceOp as an Op.
    fn as_op(&self) -> &dyn Op;

    /// Reinterpret the InferenceOp as an Op, mutably.
    fn as_op_mut(&mut self) -> &mut dyn Op;

    /// Called during translation to TypedModel.
    fn to_typed(
        &self,
        _source: &InferenceModel,
        _node: &InferenceNode,
        _target: &mut TypedModel,
        _mapping: &HashMap<OutletId, OutletId>,
    ) -> TractResult<TVec<OutletId>> {
        bail!("Operator can not be made a TypedOp.")
    }
}

impl crate::ops::Translate<TensorFact, Box<dyn InferenceOp>, TypedTensorInfo, Box<dyn TypedOp>, ()>
    for Box<dyn InferenceOp>
{
    fn translate(
        &self,
        source: &InferenceModel,
        node: &InferenceNode,
        target: &mut TypedModel,
        mapping: &HashMap<OutletId, OutletId>,
        _ctx: &(),
    ) -> TractResult<TVec<OutletId>> {
        self.to_typed(source, node, target, mapping)
    }
}

impl_downcast!(Op);

clone_trait_object!(Op);
clone_trait_object!(StatelessOp);
clone_trait_object!(TypedOp);
clone_trait_object!(InferenceOp);

impl<O: Op> From<O> for Box<dyn Op> {
    fn from(it: O) -> Box<dyn Op> {
        Box::new(it)
    }
}

impl<O: InferenceOp> From<O> for Box<dyn InferenceOp> {
    fn from(it: O) -> Box<dyn InferenceOp> {
        Box::new(it)
    }
}

impl<O: TypedOp> From<O> for Box<dyn TypedOp> {
    fn from(it: O) -> Box<dyn TypedOp> {
        Box::new(it)
    }
}

impl AsRef<dyn Op> for dyn InferenceOp {
    fn as_ref(&self) -> &dyn Op {
        self.as_op()
    }
}

impl AsRef<dyn Op> for Box<dyn InferenceOp> {
    fn as_ref(&self) -> &dyn Op {
        self.as_op()
    }
}

impl AsMut<dyn Op> for dyn InferenceOp {
    fn as_mut(&mut self) -> &mut dyn Op {
        self.as_op_mut()
    }
}

impl AsMut<dyn Op> for Box<dyn InferenceOp> {
    fn as_mut(&mut self) -> &mut dyn Op {
        self.as_op_mut()
    }
}

impl AsRef<dyn Op> for dyn TypedOp {
    fn as_ref(&self) -> &dyn Op {
        self.as_op()
    }
}

impl AsRef<dyn Op> for Box<dyn TypedOp> {
    fn as_ref(&self) -> &dyn Op {
        self.as_op()
    }
}

impl AsMut<dyn Op> for dyn TypedOp {
    fn as_mut(&mut self) -> &mut dyn Op {
        self.as_op_mut()
    }
}

impl AsMut<dyn Op> for Box<dyn TypedOp> {
    fn as_mut(&mut self) -> &mut dyn Op {
        self.as_op_mut()
    }
}

impl std::fmt::Display for Box<dyn Op> {
    fn fmt(&self, fmt: &mut fmt::Formatter) -> fmt::Result {
        write!(fmt, "{}", self.name())
    }
}

impl std::fmt::Display for Box<dyn InferenceOp> {
    fn fmt(&self, fmt: &mut fmt::Formatter) -> fmt::Result {
        write!(fmt, "{}", self.name())
    }
}

impl std::fmt::Display for Box<dyn TypedOp> {
    fn fmt(&self, fmt: &mut fmt::Formatter) -> fmt::Result {
        write!(fmt, "{}", self.name())
    }
}<|MERGE_RESOLUTION|>--- conflicted
+++ resolved
@@ -24,15 +24,10 @@
 pub mod source;
 pub mod unimpl;
 
-<<<<<<< HEAD
-pub use source::Source;
-=======
 #[macro_use]
 pub mod binary;
 
->>>>>>> 0024640a
 pub use downsample::Downsample;
-pub use source::{ Source, TypedSource };
 
 pub fn check_input_arity(inputs: &[TensorProxy], expected: usize) -> TractResult<()> {
     if inputs.len() != expected {
